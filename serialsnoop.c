--- conflicted
+++ resolved
@@ -31,21 +31,15 @@
 
 struct port {
 	int number;
-<<<<<<< HEAD
+	char *name;
 	char *devname;
-=======
->>>>>>> ba28c0c7
-	char *name;
 	int fd;
 	struct termios t1;
 	struct termios t2;
-<<<<<<< HEAD
 	int lines;
 	int lines_prev;
 	int controllinemask;
 	struct controlline *controllines;
-=======
->>>>>>> ba28c0c7
 };
 
 static struct port port0;
@@ -97,11 +91,8 @@
 	fprintf(stderr, "   -f|--format text|xml\n");
 	fprintf(stderr, "   -V|--version\n");
 	fprintf(stderr, "   portparams defaults to 1200E71\n");
-<<<<<<< HEAD
 	fprintf(stderr, "   port 0 must be connected to the DCE monitor port\n");
 	fprintf(stderr, "   port 1 must be connected to the DTE monitor port\n");
-=======
->>>>>>> ba28c0c7
 	exit(1);
 }
 
@@ -117,27 +108,14 @@
 	if (0 != ret) {
 		static char buf[1024];
 		regerror(ret, &port_reg, buf, 1024);
-<<<<<<< HEAD
-		fprintf(stderr, "%s: Cannot compile regex \"%s\": %s\n", myname,
-			port_par_regex, buf);
-=======
 		fprintf(stderr, "%s: Cannot compile regex \"%s\": %s\n",
 			myname, port_par_regex, buf);
->>>>>>> ba28c0c7
 		exit(2);
 	}
 
 	regmatch_t matches[5];
 	ret = regexec(&port_reg, params, 5, matches, 0);
 	if (0 != ret) {
-<<<<<<< HEAD
-		fprintf(stderr, "%s: \"%s\" is not a port params string.\n", myname, params);
-		exit(2);
-	}
-
-	/* matches[0] will be filled in because the whole regex has matched.  So
-	   search for the other matches. */
-=======
 		fprintf(stderr, "%s: \"%s\" is not a port params string.\n",
 			myname, params);
 		exit(2);
@@ -145,7 +123,6 @@
 
 	/* matches[0] will be filled in because the whole regex has matched.
 	   So search for the other matches. */
->>>>>>> ba28c0c7
 
 	int start = matches[1].rm_so;
 	int end   = matches[1].rm_eo;
@@ -184,13 +161,8 @@
 		exit(2);
 	}
 
-<<<<<<< HEAD
-	/* Hmm, we might never see these error checks, because they won't get matched
-	   by the regex above... */
-=======
 	/* Hmm, we might never see these error checks, because they won't get
 	   matched by the regex above... */
->>>>>>> ba28c0c7
 
 	if (-1 == matches[2].rm_so) {
 		port_parity = 'E';
@@ -206,15 +178,10 @@
 			port_parity = 'O';
 			break;
 		default:
-<<<<<<< HEAD
-			fprintf(stderr, "%s: Strange parity character %c (0x%02x)\n",
-				myname, params[matches[2].rm_so], params[matches[2].rm_so]);
-=======
 			fprintf(stderr,
 				"%s: Strange parity character %c (0x%02x)\n",
 				myname, params[matches[2].rm_so],
 				params[matches[2].rm_so]);
->>>>>>> ba28c0c7
 			exit(2);
 		}
 	}
@@ -227,12 +194,8 @@
 		port_bits = 8;
 	} else {
 		fprintf(stderr, "%s: Strange data bits character %c (0x%02x)\n",
-<<<<<<< HEAD
-			myname, params[matches[3].rm_so], params[matches[3].rm_so]);
-=======
 			myname, params[matches[3].rm_so],
 			params[matches[3].rm_so]);
->>>>>>> ba28c0c7
 		exit(2);
 	}
 
@@ -244,8 +207,8 @@
 		port_stopbits = 2;
 	} else {
 		fprintf(stderr, "%s: Strange stop bits character %c (0x%02x)\n",
-<<<<<<< HEAD
-			myname, params[matches[4].rm_so], params[matches[4].rm_so]);
+			myname, params[matches[4].rm_so],
+			params[matches[4].rm_so]);
 		exit(2);
 	}
 }
@@ -264,12 +227,6 @@
 	} else {
 		port->lines &= port->controllinemask;
 	}
-=======
-			myname, params[matches[4].rm_so],
-			params[matches[4].rm_so]);
-		exit(2);
-	}
->>>>>>> ba28c0c7
 }
 
 
@@ -301,13 +258,8 @@
 	cfmakeraw(&p->t1);
 	ret = cfsetispeed(&p->t1, port_baud);
 	if (-1 == ret) {
-<<<<<<< HEAD
-		fprintf(stderr, "%s: cannot set %s speed to %s: %s\n", myname, p->name,
-			port_baud_string, strerror(errno));
-=======
 		fprintf(stderr, "%s: cannot set %s speed to %s: %s\n",
 			myname, p->name, port_baud_string, strerror(errno));
->>>>>>> ba28c0c7
 		exit(2);
 	}
 
@@ -335,13 +287,8 @@
 
 	ret = tcsetattr(p->fd, TCSANOW, &p->t1);
 	if (-1 == ret) {
-<<<<<<< HEAD
-		fprintf(stderr, "%s: cannot set port parameters for %s: %s\n", myname,
-			p->name, strerror(errno));
-=======
 		fprintf(stderr, "%s: cannot set port parameters for %s: %s\n",
 			myname, p->name, strerror(errno));
->>>>>>> ba28c0c7
 		exit(2);
 	}
 }
@@ -368,9 +315,8 @@
 	tm = gmtime(&(t.tv_sec));
 	strftime(timestring, 199, SS_TIME_FORMAT, tm);
 
-<<<<<<< HEAD
-	/* The output here should be done in a single printf, to try to make it a
-	   single write. */
+	/* The output here should be done in a single printf, to try to make it
+	   a single write. */
 	switch (outputformat) {
 	case outTEXT:
 		if (isprint(c))
@@ -387,32 +333,6 @@
 		else
 			printf("  <byte source='%s' time='%d.%06d' value='0x%02x' />\n",
 			       p->devname, (int)tdiff.tv_sec, (int)tdiff.tv_usec, c);
-=======
-	/* The output here should be done in a single printf, to try to make it
-	   a single write. */
-	switch (outputformat) {
-	case outTEXT:
-		if (isprint(c))
-			printf("%d %s %d.%06d 0x%02x %c\n", p->number,
-			       timestring, (int)tdiff.tv_sec,
-			       (int)tdiff.tv_usec, c, c);
-		else
-			printf("%d %s %d.%06d 0x%02x\n", p->number,
-			       timestring, (int)tdiff.tv_sec,
-			       (int)tdiff.tv_usec, c);
-		break;
-	case outXML:
-		if (isprint(c))
-			printf("  <byte line='%d' time='%d.%06d' "
-			       "value='0x%02x' ascii='%c' />\n",
-			       p->number, (int)tdiff.tv_sec,
-			       (int)tdiff.tv_usec, c, c);
-		else
-			printf("  <byte line='%d' time='%d.%06d' "
-			       "value='0x%02x' />\n",
-			       p->number, (int)tdiff.tv_sec,
-			       (int)tdiff.tv_usec, c);
->>>>>>> ba28c0c7
 		break;
 	}
 	fflush(stdout);
@@ -436,13 +356,6 @@
 			if (EWOULDBLOCK == errno) {
 				break;
 			} else {
-<<<<<<< HEAD
-				fprintf(stderr, "Error reading %s: %s\n", p->name, strerror(errno));
-				exit(2);
-			}
-		} else {
-			fprintf(stderr, "Strange return from reading %s: %d\n", p->name, nread);
-=======
 				fprintf(stderr, "Error reading %s: %s\n",
 					p->name, strerror(errno));
 				exit(2);
@@ -450,7 +363,6 @@
 		} else {
 			fprintf(stderr, "Strange return from reading %s: %d\n",
 				p->name, nread);
->>>>>>> ba28c0c7
 		}
 	}
 
@@ -472,13 +384,8 @@
 		printf("port 1: %s\n", port1.name);
 		printf("start time: %s.%06d\n", timestring,
 		       (int)starttime.tv_usec);
-<<<<<<< HEAD
-		printf("Port parameters: %s%c%d%d\n", port_baud_string, port_parity, port_bits,
-		       port_stopbits);
-=======
 		printf("Port parameters: %s%c%d%d\n",
 		       port_baud_string, port_parity, port_bits, port_stopbits);
->>>>>>> ba28c0c7
 		break;
 	case outXML:
 		printf("<?xml version='1.0' encoding='UTF-8' ?>\n"
@@ -510,7 +417,6 @@
 		break;
 	}
 	fflush(stdout);
-<<<<<<< HEAD
 }
 
 
@@ -551,8 +457,6 @@
 		       line_state_string);
 		break;
 	}
-=======
->>>>>>> ba28c0c7
 }
 
 static void
@@ -610,11 +514,7 @@
 		FD_SET(signal_pipe[0], &rfds);
 		if (signal_pipe[0] >= maxfdp1) maxfdp1 = signal_pipe[0] + 1;
 		timeout.tv_sec = 0;
-<<<<<<< HEAD
 		timeout.tv_usec = 10000; /* 10ms per call */
-=======
-		timeout.tv_usec = 10000;
->>>>>>> ba28c0c7
 
 		ret = select(maxfdp1, &rfds, &wfds, &xfds, &timeout);
 		selecterr = errno;
@@ -622,40 +522,25 @@
 		case -1:
 			switch (selecterr) {
 			case EINTR:
-<<<<<<< HEAD
-				/* A question here: after the signal handler writes to the pipe, is the
-				   pipe always ready for reading when we return EINTR from select()?
-				   It seems to work in a couple of tests, but is this guaranteed?  */
-=======
 				/* A question here: after the signal handler
 				   writes to the pipe, is the pipe always ready
 				   for reading when we return EINTR from
 				   select()?  It seems to work in a couple of
 				   tests, but is this guaranteed?  */
->>>>>>> ba28c0c7
 				if (FD_ISSET(signal_pipe[0], &rfds)) {
 					print_trailer();
 					exit(0);
 				}
 			default:
-<<<<<<< HEAD
-				fprintf(stderr, "%s: error in select(): %s\n", myname,
-					strerror(selecterr));
-				exit(2);
-				break;
-			}
-			break;
-		default:
-			/* Read serial port control lines. */
-			read_control_lines();
-=======
 				fprintf(stderr, "%s: error in select(): %s\n",
 					myname, strerror(selecterr));
 				exit(2);
 				break;
 			}
+			break;
 		default:
->>>>>>> ba28c0c7
+			/* Read serial port control lines. */
+			read_control_lines();
 			/* Handle file descriptors. */
 			if (FD_ISSET(port0.fd, &rfds)) {
 				read_data(&port0);
@@ -663,16 +548,10 @@
 			if (FD_ISSET(port1.fd, &rfds)) {
 				read_data(&port1);
 			}
-<<<<<<< HEAD
 			break;
 		case 0:
 			/* Read serial port control lines. */
 			read_control_lines();
-=======
-			/*FALLTHROUGH*/
-		case 0:
-			/* Read serial port control lines. */
->>>>>>> ba28c0c7
 			break;
 		}
 	}
@@ -692,12 +571,8 @@
 
 	ret = pipe(signal_pipe);
 	if (-1 ==ret) {
-<<<<<<< HEAD
-		fprintf(stderr, "%s: Cannot create pipe: %s\n", myname, strerror(errno));
-=======
 		fprintf(stderr, "%s: Cannot create pipe: %s\n",
 			myname, strerror(errno));
->>>>>>> ba28c0c7
 		exit(2);
 	}
 	signal(SIGINT, sigint_handler);
@@ -757,7 +632,6 @@
 		usage();
 	}
 	port0.number = 0;
-<<<<<<< HEAD
 	port0.devname = "DCE";
 	port0.name = argv[optind];
 	port0.lines = 0;
@@ -768,11 +642,6 @@
 	port1.name = argv[optind+1];
 	port1.lines = 0;
 	port1.controllines = controllines1;
-=======
-	port0.name = argv[optind];
-	port1.number = 1;
-	port1.name = argv[optind+1];
->>>>>>> ba28c0c7
 
 	open_ports();
 	setup_ports();
