--- conflicted
+++ resolved
@@ -31,7 +31,6 @@
 	int number;
 	char *name;
 	int fd;
-<<<<<<< HEAD
 	unsigned int write_errors;
 	struct termios t1;
 	struct termios t2;
@@ -40,10 +39,6 @@
 	char pre_sentinel[4];
 	unsigned char buffer[BUFFER_SIZE];
 	char post_sentinel[4];
-=======
-	struct termios t1;
-	struct termios t2;
->>>>>>> 7a31fc8c
 };
 
 static struct port port0;
@@ -81,7 +76,6 @@
 	fprintf(stderr, "Usage: %s [options] port0 port1\n", myname);
 	fprintf(stderr, "   -p|--port portparams\n");
 	fprintf(stderr, "   -f|--format text|xml\n");
-<<<<<<< HEAD
 	fprintf(stderr, "   -M|--monitor (default: do not pass data between ports)\n");
 	fprintf(stderr, "   -P|--passthrough (pass data between ports)\n");
 	fprintf(stderr, "   -V|--version\n");
@@ -203,11 +197,9 @@
 			myname, ret, p->name);
 		break;
 	}
-=======
 	fprintf(stderr, "   -V|--version\n");
 	fprintf(stderr, "   portparams defaults to 1200E71\n");
 	exit(1);
->>>>>>> 7a31fc8c
 }
 
 
@@ -222,27 +214,14 @@
 	if (0 != ret) {
 		static char buf[1024];
 		regerror(ret, &port_reg, buf, 1024);
-<<<<<<< HEAD
-		fprintf(stderr, "%s: Cannot compile regex \"%s\": %s\n", myname,
-			port_par_regex, buf);
-=======
 		fprintf(stderr, "%s: Cannot compile regex \"%s\": %s\n",
 			myname, port_par_regex, buf);
->>>>>>> 7a31fc8c
 		exit(2);
 	}
 
 	regmatch_t matches[5];
 	ret = regexec(&port_reg, params, 5, matches, 0);
 	if (0 != ret) {
-<<<<<<< HEAD
-		fprintf(stderr, "%s: \"%s\" is not a port params string.\n", myname, params);
-		exit(2);
-	}
-
-	/* matches[0] will be filled in because the whole regex has matched.  So
-	   search for the other matches. */
-=======
 		fprintf(stderr, "%s: \"%s\" is not a port params string.\n",
 			myname, params);
 		exit(2);
@@ -250,7 +229,6 @@
 
 	/* matches[0] will be filled in because the whole regex has matched.
 	   So search for the other matches. */
->>>>>>> 7a31fc8c
 
 	int start = matches[1].rm_so;
 	int end   = matches[1].rm_eo;
@@ -289,13 +267,8 @@
 		exit(2);
 	}
 
-<<<<<<< HEAD
-	/* Hmm, we might never see these error checks, because they won't get matched
-	   by the regex above... */
-=======
 	/* Hmm, we might never see these error checks, because they won't get
 	   matched by the regex above... */
->>>>>>> 7a31fc8c
 
 	if (-1 == matches[2].rm_so) {
 		port_parity = 'E';
@@ -311,15 +284,10 @@
 			port_parity = 'O';
 			break;
 		default:
-<<<<<<< HEAD
-			fprintf(stderr, "%s: Strange parity character %c (0x%02x)\n",
-				myname, params[matches[2].rm_so], params[matches[2].rm_so]);
-=======
 			fprintf(stderr,
 				"%s: Strange parity character %c (0x%02x)\n",
 				myname, params[matches[2].rm_so],
 				params[matches[2].rm_so]);
->>>>>>> 7a31fc8c
 			exit(2);
 		}
 	}
@@ -332,12 +300,8 @@
 		port_bits = 8;
 	} else {
 		fprintf(stderr, "%s: Strange data bits character %c (0x%02x)\n",
-<<<<<<< HEAD
-			myname, params[matches[3].rm_so], params[matches[3].rm_so]);
-=======
 			myname, params[matches[3].rm_so],
 			params[matches[3].rm_so]);
->>>>>>> 7a31fc8c
 		exit(2);
 	}
 
@@ -349,12 +313,8 @@
 		port_stopbits = 2;
 	} else {
 		fprintf(stderr, "%s: Strange stop bits character %c (0x%02x)\n",
-<<<<<<< HEAD
-			myname, params[matches[4].rm_so], params[matches[4].rm_so]);
-=======
 			myname, params[matches[4].rm_so],
 			params[matches[4].rm_so]);
->>>>>>> 7a31fc8c
 		exit(2);
 	}
 }
@@ -363,7 +323,6 @@
 static void
 open_ports(void)
 {
-<<<<<<< HEAD
 	int open_mode;
 
 	if (snoop_mode == SNOOPMODE_PASSTHROUGH)
@@ -376,21 +335,13 @@
 	}
 	if (ssdebug) fprintf(stderr, "Opening %s\n", port0.name);
 	port0.fd = open(port0.name, open_mode|O_NONBLOCK|O_NOCTTY);
-=======
-	if (ssdebug) fprintf(stderr, "Opening %s\n", port0.name);
-	port0.fd = open(port0.name, O_RDONLY|O_NONBLOCK|O_NOCTTY);
->>>>>>> 7a31fc8c
 	if (-1 == port0.fd) {
 		fprintf(stderr, "%s: cannot open %s: %s\n", myname, port0.name,
 			strerror(errno));
 		exit(2);
 	}
 	if (ssdebug) fprintf(stderr, "Opening %s\n", port1.name);
-<<<<<<< HEAD
 	port1.fd = open(port1.name, open_mode|O_NONBLOCK|O_NOCTTY);
-=======
-	port1.fd = open(port1.name, O_RDONLY|O_NONBLOCK|O_NOCTTY);
->>>>>>> 7a31fc8c
 	if (-1 == port1.fd) {
 		fprintf(stderr, "%s: cannot open %s: %s\n", myname, port1.name,
 			strerror(errno));
@@ -407,13 +358,8 @@
 	cfmakeraw(&p->t1);
 	ret = cfsetispeed(&p->t1, port_baud);
 	if (-1 == ret) {
-<<<<<<< HEAD
-		fprintf(stderr, "%s: cannot set %s speed to %s: %s\n", myname, p->name,
-			port_baud_string, strerror(errno));
-=======
 		fprintf(stderr, "%s: cannot set %s speed to %s: %s\n",
 			myname, p->name, port_baud_string, strerror(errno));
->>>>>>> 7a31fc8c
 		exit(2);
 	}
 
@@ -441,9 +387,8 @@
 
 	ret = tcsetattr(p->fd, TCSANOW, &p->t1);
 	if (-1 == ret) {
-<<<<<<< HEAD
-		fprintf(stderr, "%s: cannot set port parameters for %s: %s\n", myname,
-			p->name, strerror(errno));
+		fprintf(stderr, "%s: cannot set port parameters for %s: %s\n",
+			myname, p->name, strerror(errno));
 		exit(2);
 	}
 
@@ -456,12 +401,6 @@
 		= p->post_sentinel[2] = p->post_sentinel[3] = 0;
 
 	p->write_errors = 0;
-=======
-		fprintf(stderr, "%s: cannot set port parameters for %s: %s\n",
-			myname, p->name, strerror(errno));
-		exit(2);
-	}
->>>>>>> 7a31fc8c
 }
 
 
@@ -476,13 +415,18 @@
 static void
 print_trailer(void)
 {
-<<<<<<< HEAD
 	switch (outputformat) {
 	case outTEXT:
 		break;
 	case outXML:
 		printf(" </data>\n</capture>\n");
-=======
+	}
+}
+
+
+static void
+print_byte(struct port *p, unsigned char c)
+{
 	struct timeval t;
 	struct tm *tm;
 	struct timeval tdiff;
@@ -517,7 +461,6 @@
 			       "value='0x%02x' />\n",
 			       p->number, (int)tdiff.tv_sec,
 			       (int)tdiff.tv_usec, c);
->>>>>>> 7a31fc8c
 		break;
 	}
 	fflush(stdout);
@@ -525,73 +468,8 @@
 
 
 static void
-print_byte(struct port *p, unsigned char c)
-{
-<<<<<<< HEAD
-	struct timeval t;
-	struct tm *tm;
-	struct timeval tdiff;
-	char timestring[200];
-
-	gettimeofday(&t, 0);
-	timersub(&t, &starttime, &tdiff);
-	tm = gmtime(&(t.tv_sec));
-	strftime(timestring, 199, SS_TIME_FORMAT, tm);
-
-	/* The output here should be done in a single printf, to try to make it a
-	   single write. */
-	switch (outputformat) {
-	case outTEXT:
-		if (isprint(c))
-			printf("%d %s %d.%06d 0x%02x %c\n", p->number, timestring,
-			       (int)tdiff.tv_sec, (int)tdiff.tv_usec, c, c);
-		else
-			printf("%d %s %d.%06d 0x%02x\n", p->number, timestring,
-			       (int)tdiff.tv_sec, (int)tdiff.tv_usec, c);
-		break;
-	case outXML:
-		if (isprint(c))
-			printf("  <byte line='%d' time='%d.%06d' value='0x%02x' ascii='%c' />\n",
-			       p->number, (int)tdiff.tv_sec, (int)tdiff.tv_usec, c, c);
-		else
-			printf("  <byte line='%d' time='%d.%06d' value='0x%02x' />\n", p->number,
-			       (int)tdiff.tv_sec, (int)tdiff.tv_usec, c);
-		break;
-	}
-	fflush(stdout);
-=======
-	unsigned char c;
-	int nread;
-
-	//printf("Reading from %s\n", p->name);
-	while (1) {
-		nread = read(p->fd, &c, 1);
-		if (0 == nread) {
-			fprintf(stderr, "EOF on %s\n", p->name);
-			exit(0);
-		} else if (1 == nread) {
-			print_byte(p, c);
-		} else if (-1 == nread) {
-			if (EWOULDBLOCK == errno) {
-				break;
-			} else {
-				fprintf(stderr, "Error reading %s: %s\n",
-					p->name, strerror(errno));
-				exit(2);
-			}
-		} else {
-			fprintf(stderr, "Strange return from reading %s: %d\n",
-				p->name, nread);
-		}
-	}
-
->>>>>>> 7a31fc8c
-}
-
-static void
 read_data(struct port *p)
 {
-<<<<<<< HEAD
 	unsigned char c;
 	int nread;
 
@@ -609,15 +487,21 @@
 			if (EWOULDBLOCK == errno) {
 				break;
 			} else {
-				fprintf(stderr, "Error reading %s: %s\n", p->name, strerror(errno));
+				fprintf(stderr, "Error reading %s: %s\n",
+					p->name, strerror(errno));
 				exit(2);
 			}
 		} else {
-			fprintf(stderr, "Strange return from reading %s: %d\n", p->name, nread);
+			fprintf(stderr, "Strange return from reading %s: %d\n",
+				p->name, nread);
 		}
 	}
-
-=======
+}
+
+
+static void
+print_header(void)
+{
 	char timestring[200];
 	struct tm *tm;
 
@@ -630,8 +514,8 @@
 		printf("port 1: %s\n", port1.name);
 		printf("start time: %s.%06d\n", timestring,
 		       (int)starttime.tv_usec);
-		printf("Port parameters: %s%c%d%d\n",
-		       port_baud_string, port_parity, port_bits, port_stopbits);
+		printf("Port parameters: %s%c%d%d\n", port_baud_string, port_parity, port_bits,
+		       port_stopbits);
 		break;
 	case outXML:
 		printf("<?xml version='1.0' encoding='UTF-8' ?>\n"
@@ -649,52 +533,6 @@
 		break;
 	}
 	fflush(stdout);
->>>>>>> 7a31fc8c
-}
-
-
-static void
-print_header(void)
-{
-<<<<<<< HEAD
-	char timestring[200];
-	struct tm *tm;
-
-	tm = gmtime(&(starttime.tv_sec));
-	strftime(timestring, 199, SS_TIME_FORMAT, tm);
-
-	switch (outputformat) {
-	case outTEXT:
-		printf("port 0: %s\n", port0.name);
-		printf("port 1: %s\n", port1.name);
-		printf("start time: %s.%06d\n", timestring,
-		       (int)starttime.tv_usec);
-		printf("Port parameters: %s%c%d%d\n", port_baud_string, port_parity, port_bits,
-		       port_stopbits);
-		break;
-	case outXML:
-		printf("<?xml version='1.0' encoding='UTF-8' ?>\n"
-		       "<capture>\n"
-		       " <header>\n"
-		       "  <starttime>%d.%06d</starttime>\n"
-		       "  <port><id>0</id><name>%s</name></port>\n"
-		       "  <port><id>1</id><name>%s</name></port>\n"
-		       "  <parameters>%s%c%d%d</parameters>\n"
-		       " </header>\n"
-		       " <data>\n",
-		       (int)starttime.tv_sec, (int)starttime.tv_usec,
-		       port0.name, port1.name,
-		       port_baud_string, port_parity, port_bits, port_stopbits);
-=======
-	switch (outputformat) {
-	case outTEXT:
-		break;
-	case outXML:
-		printf(" </data>\n</capture>\n");
->>>>>>> 7a31fc8c
-		break;
-	}
-	fflush(stdout);
 }
 
 
@@ -716,7 +554,6 @@
 		FD_ZERO(&xfds);
 		maxfdp1 = 0;
 		FD_SET(port0.fd, &rfds);
-<<<<<<< HEAD
 		if (port0.fd >= maxfdp1)
 			maxfdp1 = port0.fd + 1;
 		FD_SET(port1.fd, &rfds);
@@ -733,13 +570,6 @@
 		FD_SET(signal_pipe[0], &rfds);
 		if (signal_pipe[0] >= maxfdp1)
 			maxfdp1 = signal_pipe[0] + 1;
-=======
-		if (port0.fd >= maxfdp1) maxfdp1 = port0.fd + 1;
-		FD_SET(port1.fd, &rfds);
-		if (port1.fd >= maxfdp1) maxfdp1 = port1.fd + 1;
-		FD_SET(signal_pipe[0], &rfds);
-		if (signal_pipe[0] >= maxfdp1) maxfdp1 = signal_pipe[0] + 1;
->>>>>>> 7a31fc8c
 		timeout.tv_sec = 0;
 		timeout.tv_usec = 10000;
 
@@ -749,29 +579,18 @@
 		case -1:
 			switch (selecterr) {
 			case EINTR:
-<<<<<<< HEAD
-				/* A question here: after the signal handler writes to the pipe, is the
-				   pipe always ready for reading when we return EINTR from select()?
-				   It seems to work in a couple of tests, but is this guaranteed?  */
-=======
 				/* A question here: after the signal handler
 				   writes to the pipe, is the pipe always ready
 				   for reading when we return EINTR from
 				   select()?  It seems to work in a couple of
 				   tests, but is this guaranteed?  */
->>>>>>> 7a31fc8c
 				if (FD_ISSET(signal_pipe[0], &rfds)) {
 					print_trailer();
 					exit(0);
 				}
 			default:
-<<<<<<< HEAD
-				fprintf(stderr, "%s: error in select(): %s\n", myname,
-					strerror(selecterr));
-=======
 				fprintf(stderr, "%s: error in select(): %s\n",
 					myname, strerror(selecterr));
->>>>>>> 7a31fc8c
 				exit(2);
 				break;
 			}
@@ -783,7 +602,6 @@
 			if (FD_ISSET(port1.fd, &rfds)) {
 				read_data(&port1);
 			}
-<<<<<<< HEAD
 			if (snoop_mode == SNOOPMODE_PASSTHROUGH) {
 				if (FD_ISSET(port0.fd, &wfds)) {
 					write_data(&port0);
@@ -792,8 +610,6 @@
 					write_data(&port1);
 				}
 			}
-=======
->>>>>>> 7a31fc8c
 			/*FALLTHROUGH*/
 		case 0:
 			/* Read serial port control lines. */
@@ -816,12 +632,8 @@
 
 	ret = pipe(signal_pipe);
 	if (-1 ==ret) {
-<<<<<<< HEAD
-		fprintf(stderr, "%s: Cannot create pipe: %s\n", myname, strerror(errno));
-=======
 		fprintf(stderr, "%s: Cannot create pipe: %s\n",
 			myname, strerror(errno));
->>>>>>> 7a31fc8c
 		exit(2);
 	}
 	signal(SIGINT, sigint_handler);
@@ -834,11 +646,8 @@
 	{ "flush",  no_argument,       NULL, 'F' },
 	{ "format", required_argument, NULL, 'f' },
 	{ "param",  required_argument, NULL, 'p' },
-<<<<<<< HEAD
 	{ "monitor", no_argument,      NULL, 'M' },
 	{ "passthrough", no_argument,  NULL, 'P' },
-=======
->>>>>>> 7a31fc8c
 	{ "version",no_argument,       NULL, 'V' },
 	{ 0, 0, 0, 0}
 };
@@ -869,7 +678,6 @@
 		case 'F':
 			flush_stdout = 1;
 			break;
-<<<<<<< HEAD
 		case 'M':
 			snoop_mode = SNOOPMODE_MONITOR;
 			break;
@@ -879,11 +687,6 @@
 		case 'P':
 			snoop_mode = SNOOPMODE_PASSTHROUGH;
 			break;
-=======
-		case 'p':
-			port_params(optarg);
-			break;
->>>>>>> 7a31fc8c
 		case 'V':
 			printf("serialsnoop " SERIALSNOOP_VERSION_STR "\n");
 			exit(0);
